--- conflicted
+++ resolved
@@ -21,19 +21,11 @@
 ac-primitives = { path = "../primitives", default-features = false }
 
 # substrate deps
-<<<<<<< HEAD
 frame-support = { version = "4.0.0-dev",  default-features = false, git = "https://github.com/paritytech/substrate.git", branch = "polkadot-v0.9.29" }
 frame-system = { version = "4.0.0-dev", default-features = false, git = "https://github.com/paritytech/substrate.git", branch = "polkadot-v0.9.29" }
 sp-core = { version = "6.0.0", default-features = false, features = ["full_crypto"], git = "https://github.com/paritytech/substrate.git", branch = "polkadot-v0.9.29" }
+sp-runtime = { version = "6.0.0", default-features = false, git = "https://github.com/paritytech/substrate.git", branch = "polkadot-v0.9.29" }
 sp-std = { version = "4.0.0-dev", default-features = false, git = "https://github.com/paritytech/substrate.git", branch = "polkadot-v0.9.29" }
-sp-runtime = { version = "6.0.0", default-features = false, git = "https://github.com/paritytech/substrate.git", branch = "polkadot-v0.9.29" }
-=======
-frame-support = { version = "4.0.0-dev", default-features = false, git = "https://github.com/paritytech/substrate.git", branch = "master" }
-frame-system = { version = "4.0.0-dev", default-features = false, git = "https://github.com/paritytech/substrate.git", branch = "master" }
-sp-core = { version = "6.0.0", default-features = false, features = ["full_crypto"], git = "https://github.com/paritytech/substrate.git", branch = "master" }
-sp-runtime = { version = "6.0.0", default-features = false, git = "https://github.com/paritytech/substrate.git", branch = "master" }
-sp-std = { version = "4.0.0-dev", default-features = false, git = "https://github.com/paritytech/substrate.git", branch = "master" }
->>>>>>> c6f47e90
 
 # need to add this for `no_std`
 sp-application-crypto = { version = "6.0.0", default-features = false, git = "https://github.com/paritytech/substrate.git", features = ["full_crypto"] , branch = "polkadot-v0.9.29" }
